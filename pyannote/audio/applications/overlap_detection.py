#!/usr/bin/env python
# encoding: utf-8

# The MIT License (MIT)

# Copyright (c) 2018-2019 CNRS

# Permission is hereby granted, free of charge, to any person obtaining a copy
# of this software and associated documentation files (the "Software"), to deal
# in the Software without restriction, including without limitation the rights
# to use, copy, modify, merge, publish, distribute, sublicense, and/or sell
# copies of the Software, and to permit persons to whom the Software is
# furnished to do so, subject to the following conditions:

# The above copyright notice and this permission notice shall be included in
# all copies or substantial portions of the Software.

# THE SOFTWARE IS PROVIDED "AS IS", WITHOUT WARRANTY OF ANY KIND, EXPRESS OR
# IMPLIED, INCLUDING BUT NOT LIMITED TO THE WARRANTIES OF MERCHANTABILITY,
# FITNESS FOR A PARTICULAR PURPOSE AND NONINFRINGEMENT. IN NO EVENT SHALL THE
# AUTHORS OR COPYRIGHT HOLDERS BE LIABLE FOR ANY CLAIM, DAMAGES OR OTHER
# LIABILITY, WHETHER IN AN ACTION OF CONTRACT, TORT OR OTHERWISE, ARISING FROM,
# OUT OF OR IN CONNECTION WITH THE SOFTWARE OR THE USE OR OTHER DEALINGS IN THE
# SOFTWARE.

# AUTHORS
# Hervé BREDIN - http://herve.niderb.fr

"""
Overlap detection

Usage:
  pyannote-overlap-detection train [options] <experiment_dir> <database.task.protocol>
  pyannote-overlap-detection validate [options] [--every=<epoch> --chronological --precision=<precision>] <train_dir> <database.task.protocol>
  pyannote-overlap-detection apply [options] [--step=<step>] <model.pt> <database.task.protocol> <output_dir>
  pyannote-overlap-detection -h | --help
  pyannote-overlap-detection --version

Common options:
  <database.task.protocol>   Experimental protocol (e.g. "AMI.SpeakerDiarization.MixHeadset")
  --database=<db.yml>        Path to database configuration file.
  --subset=<subset>          Set subset (train|developement|test).
                             Defaults to "train" in "train" mode. Defaults to
                             "development" in "validate" mode. Defaults to all subsets in
                             "apply" mode.
  --gpu                      Run on GPUs. Defaults to using CPUs.
  --batch=<size>             Set batch size. Has no effect in "train" mode.
                             [default: 32]
  --from=<epoch>             Start {train|validat}ing at epoch <epoch>. Has no
                             effect in "apply" mode. [default: 0]
  --to=<epochs>              End {train|validat}ing at epoch <epoch>.
                             Defaults to keep going forever.

"train" mode:
  <experiment_dir>           Set experiment root directory. This script expects
                             a configuration file called "config.yml" to live
                             in this directory. See "Configuration file"
                             section below for more details.

"validation" mode:
  --every=<epoch>            Validate model every <epoch> epochs [default: 1].
  --chronological            Force validation in chronological order.
  <train_dir>                Path to the directory containing pre-trained
                             models (i.e. the output of "train" mode).
  --precision=<precision>    Target detection precision [default: 0.8].

"apply" mode:
  <model.pt>                 Path to the pretrained model.
  --step=<step>              Sliding window step, in seconds.
                             Defaults to 25% of window duration.

Database configuration file <db.yml>:
    The database configuration provides details as to where actual files are
    stored. See `pyannote.database.util.FileFinder` docstring for more
    information on the expected format.

Configuration file:
    The configuration of each experiment is described in a file called
    <experiment_dir>/config.yml, that describes the feature extraction process,
    the neural network architecture, and the task addressed.

    ................... <experiment_dir>/config.yml ...................
    # train the network for overlap detection
    # see pyannote.audio.labeling.tasks for more details
    task:
       name: OverlapDetection
       params:
          duration: 3.2     # sub-sequence duration
          per_epoch: 1      # 1 day of audio per epoch
          collar: 0.200     # upsampling collar
          batch_size: 32    # number of sub-sequences per batch
          parallel: 4       # number of background generators

    # use precomputed features (see feature extraction tutorial)
    feature_extraction:
       name: Precomputed
       params:
          root_dir: tutorials/feature-extraction

    # use the StackedRNN architecture.
    # see pyannote.audio.labeling.models for more details
    architecture:
       name: StackedRNN
       params:
         rnn: LSTM
         recurrent: [32, 20]
         bidirectional: True
         linear: [40, 10]

    # use cyclic learning rate scheduler
    scheduler:
       name: CyclicScheduler
       params:
           learning_rate: auto
    ...................................................................

"train" mode:
    This will create the following directory that contains the pre-trained
    neural network weights after each epoch:

        <experiment_dir>/train/<database.task.protocol>.<subset>

    This means that the network was trained on the <subset> subset of the
    <database.task.protocol> protocol. By default, <subset> is "train".
    This directory is called <train_dir> in the subsequent "validate" mode.

    A bunch of values (loss, learning rate, ...) are sent to and can be
    visualized with tensorboard with the following command:

        $ tensorboard --logdir=<experiment_dir>

"validate" mode:
    Use the "validate" mode to run validation in parallel to training.
    "validate" mode will watch the <train_dir> directory, and run validation
    experiments every time a new epoch has ended. This will create the
    following directory that contains validation results:

        <train_dir>/validate/<database.task.protocol>.<subset>

    You can run multiple "validate" in parallel (e.g. for every subset,
    protocol, task, or database).

    In practice, for each epoch, "validate" mode will look for the peak
    detection threshold that maximizes speech turn coverage, under the
    constraint that purity must be greater than the value provided by the
    "--purity" option. Both values (best threshold and corresponding coverage)
    are sent to tensorboard.

"apply" mode
    Use the "apply" mode to extract speaker change detection raw scores.
    Resulting files can then be used in the following way:

    >>> from pyannote.audio.features import Precomputed
    >>> precomputed = Precomputed('<output_dir>')

    >>> from pyannote.database import get_protocol
    >>> protocol = get_protocol('<database.task.protocol>')
    >>> first_test_file = next(protocol.test())

    >>> from pyannote.audio.signal import Binarize
    >>> binarizer = Binarize()

    >>> raw_scores = precomputed(first_test_file)
    >>> overlap_regions = binarizer.apply(raw_scores, dimension=1)
"""


from functools import partial
from pathlib import Path

import numpy as np
import torch
from docopt import docopt

from pyannote.core import Timeline

from pyannote.database import get_annotated
from pyannote.database import get_unique_identifier

from pyannote.metrics.detection import DetectionRecall
from pyannote.metrics.detection import DetectionPrecision

from pyannote.audio.labeling.extraction import SequenceLabeling
from pyannote.audio.signal import Binarize
from .speech_detection import SpeechActivityDetection
<<<<<<< HEAD

from pyannote.audio.pipeline.overlap_detection \
    import OverlapDetection as OverlapDetectionPipeline
=======
>>>>>>> 43cd20b0

from pyannote.audio.pipeline.overlap_detection \
    import OverlapDetection as OverlapDetectionPipeline


def validate_helper_func(current_file, pipeline=None, precision=None, recall=None):
    reference = current_file['annotation']
    uem = get_annotated(current_file)
    hypothesis = pipeline(current_file)
    p = precision(reference, hypothesis, uem=uem)
    r = recall(reference, hypothesis, uem=uem)
    return p, r

def validate_helper_func(current_file, pipeline=None, precision=None, recall=None):
    reference = current_file['annotation']
    uem = get_annotated(current_file)
    hypothesis = pipeline(current_file)
    p = precision(reference, hypothesis, uem=uem)
    r = recall(reference, hypothesis, uem=uem)
    return p, r

class OverlapDetection(SpeechActivityDetection):

    def validate_init(self, protocol_name, subset='development'):
        validation_data = super().validate_init(protocol_name, subset=subset)
        for current_file in validation_data:

            uri = current_file['uri']

            # build overlap reference
            overlap = Timeline(uri=uri)
            turns = current_file['annotation']
            for track1, track2 in turns.co_iter(turns):
                if track1 == track2:
                    continue
                overlap.add(track1[0] & track2[0])
            current_file['annotation'] = overlap.support().to_annotation()

        return validation_data

    def validate_epoch(self, epoch, protocol_name, subset='development',
                       validation_data=None):

        # load model for current epoch
        model = self.load_model(epoch).to(self.device)
        model.eval()

        # compute (and store) overlap scores
        duration = self.task_.duration
        step = .25 * duration
        sequence_labeling = SequenceLabeling(
            model=model, feature_extraction=self.feature_extraction_,
            duration=duration, step=step, batch_size=self.batch_size,
            device=self.device)
        for current_file in validation_data:
            uri = get_unique_identifier(current_file)
            current_file['ovl_scores'] = sequence_labeling(current_file)

        # pipeline
        pipeline = OverlapDetectionPipeline(precision=self.precision)

        # dichotomic search to find threshold that maximizes recall
        # while having at least `target_precision`

        lower_alpha = 0.
        upper_alpha = 1.
        best_alpha = .5 * (lower_alpha + upper_alpha)
        best_recall = 0.

        for _ in range(10):

            current_alpha = .5 * (lower_alpha + upper_alpha)
            pipeline.instantiate({'onset': current_alpha,
                                  'offset': current_alpha,
                                  'min_duration_on': 0.,
                                  'min_duration_off': 0.,
                                  'pad_onset': 0.,
                                  'pad_offset': 0.})

            precision = DetectionPrecision(parallel=True)
            recall = DetectionRecall(parallel=True)
<<<<<<< HEAD
            
=======

>>>>>>> 43cd20b0
            validate = partial(validate_helper_func,
                               pipeline=pipeline,
                               precision=precision,
                               recall=recall)
            _ = self.pool_.map(validate, validation_data)

            precision = abs(precision)
            recall = abs(recall)

            if precision < self.precision:
                # precision is not high enough: try higher thresholds
                lower_alpha = current_alpha

            else:
                upper_alpha = current_alpha
                if recall > best_recall:
                    best_recall = recall
                    best_alpha = current_alpha

        return {'metric': f'recall@{self.precision:.2f}precision',
                'minimize': False,
                'value': best_recall,
                'pipeline': pipeline.instantiate({'onset': best_alpha,
                                                  'offset': best_alpha,
                                                  'min_duration_on': 0.,
                                                  'min_duration_off': 0.,
                                                  'pad_onset': 0.,
                                                  'pad_offset': 0.})}

def main():

    arguments = docopt(__doc__, version='Overlap detection')
<<<<<<< HEAD

    db_yml = Path(arguments['--database'])
    db_yml = db_yml.expanduser().resolve(strict=True)
=======
>>>>>>> 43cd20b0

    db_yml = arguments['--database']
    protocol_name = arguments['<database.task.protocol>']
    subset = arguments['--subset']

    gpu = arguments['--gpu']
    device = torch.device('cuda') if gpu else torch.device('cpu')

    if arguments['train']:

        experiment_dir = Path(arguments['<experiment_dir>'])
        experiment_dir = experiment_dir.expanduser().resolve(strict=True)

        if subset is None:
            subset = 'train'

        # start training at this epoch (defaults to 0)
        restart = int(arguments['--from'])

        # stop training at this epoch (defaults to never stop)
        epochs = arguments['--to']
        if epochs is None:
            epochs = np.inf
        else:
            epochs = int(epochs)

        application = OverlapDetection(experiment_dir, db_yml=db_yml,
                                       training=True)
        application.device = device
        application.train(protocol_name, subset=subset,
                          restart=restart, epochs=epochs)

    if arguments['validate']:

        train_dir = Path(arguments['<train_dir>'])
        train_dir = train_dir.expanduser().resolve(strict=True)

        if subset is None:
            subset = 'development'

        # start validating at this epoch (defaults to 0)
        start = int(arguments['--from'])

        # stop validating at this epoch (defaults to np.inf)
        end = arguments['--to']
        if end is None:
            end = np.inf
        else:
            end = int(end)

        # validate every that many epochs (defaults to 1)
        every = int(arguments['--every'])

        # validate epochs in chronological order
        in_order = arguments['--chronological']

        # batch size
        batch_size = int(arguments['--batch'])

        precision = float(arguments['--precision'])

        application = OverlapDetection.from_train_dir(
            train_dir, db_yml=db_yml, training=False)

        application.device = device
        application.batch_size = batch_size
        application.precision = precision

        application.validate(protocol_name, subset=subset,
                             start=start, end=end, every=every,
                             in_order=in_order)

    if arguments['apply']:

        model_pt = Path(arguments['<model.pt>'])
        model_pt = model_pt.expanduser().resolve(strict=True)

        output_dir = Path(arguments['<output_dir>'])
        output_dir = output_dir.expanduser().resolve(strict=False)

        # TODO. create README file in <output_dir>

        step = arguments['--step']
        if step is not None:
            step = float(step)

        batch_size = int(arguments['--batch'])

        application = OverlapDetection.from_model_pt(
            model_pt, db_yml=db_yml, training=False)
        application.device = device
        application.batch_size = batch_size
        application.apply(protocol_name, output_dir, step=step, subset=subset)<|MERGE_RESOLUTION|>--- conflicted
+++ resolved
@@ -183,12 +183,6 @@
 from pyannote.audio.labeling.extraction import SequenceLabeling
 from pyannote.audio.signal import Binarize
 from .speech_detection import SpeechActivityDetection
-<<<<<<< HEAD
-
-from pyannote.audio.pipeline.overlap_detection \
-    import OverlapDetection as OverlapDetectionPipeline
-=======
->>>>>>> 43cd20b0
 
 from pyannote.audio.pipeline.overlap_detection \
     import OverlapDetection as OverlapDetectionPipeline
@@ -270,11 +264,7 @@
 
             precision = DetectionPrecision(parallel=True)
             recall = DetectionRecall(parallel=True)
-<<<<<<< HEAD
-            
-=======
-
->>>>>>> 43cd20b0
+
             validate = partial(validate_helper_func,
                                pipeline=pipeline,
                                precision=precision,
@@ -307,12 +297,6 @@
 def main():
 
     arguments = docopt(__doc__, version='Overlap detection')
-<<<<<<< HEAD
-
-    db_yml = Path(arguments['--database'])
-    db_yml = db_yml.expanduser().resolve(strict=True)
-=======
->>>>>>> 43cd20b0
 
     db_yml = arguments['--database']
     protocol_name = arguments['<database.task.protocol>']
